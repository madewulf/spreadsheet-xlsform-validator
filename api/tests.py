"""
Tests for the XLSForm validator API.
"""
import os
import tempfile
from django.test import TestCase
from django.urls import reverse
from rest_framework.test import APIClient
from rest_framework import status
import pandas as pd
import openpyxl

class SpreadsheetValidationTests(TestCase):
    """
    Test cases for the spreadsheet validation API.
    """
    def setUp(self):
        """
        Set up test client and create test files.
        """
        self.client = APIClient()
        self.url = reverse('validate-list')
        
        os.makedirs('api/test_data', exist_ok=True)
        
        self.create_test_xlsform()
        
        self.create_valid_test_spreadsheet()
        
        self.create_invalid_test_spreadsheet_type_mismatch()
        
        self.create_invalid_test_spreadsheet_constraint()
        
        self.create_invalid_test_spreadsheet_required()
        
        self.create_valid_test_spreadsheet_with_labels()
        
        self.create_mixed_test_spreadsheet()
        
        self.create_case_insensitive_test_spreadsheet()
    
    def create_test_xlsform(self):
        """
        Create a test XLSForm file with survey and choices sheets.
        """
        wb = openpyxl.Workbook()
        
        survey = wb.active
        survey.title = 'survey'
        
        survey.append(['type', 'name', 'label', 'required', 'constraint'])
        
        survey.append(['integer', 'age', 'Age', 'yes', '. < 150'])
        survey.append(['select_one gender', 'gender', 'Gender', 'yes', ''])
        survey.append(['text', 'name', 'Name', 'yes', ''])
        survey.append(['decimal', 'weight', 'Weight (kg)', 'no', '. > 0'])
        
        choices = wb.create_sheet('choices')
        
        choices.append(['list_name', 'name', 'label'])
        
        choices.append(['gender', 'male', 'Male'])
        choices.append(['gender', 'female', 'Female'])
        choices.append(['gender', 'other', 'Other'])
        
        wb.save('api/test_data/test_xlsform.xlsx')
    
    def create_valid_test_spreadsheet(self):
        """
        Create a valid test spreadsheet that matches the XLSForm.
        """
        wb = openpyxl.Workbook()
        ws = wb.active
        
        ws.append(['age', 'gender', 'name', 'weight'])
        
        ws.append([25, 'male', 'John Doe', 75.5])
        ws.append([30, 'female', 'Jane Smith', 65.0])
        ws.append([45, 'other', 'Alex Johnson', 80.2])
        
        wb.save('api/test_data/valid_spreadsheet.xlsx')
    
    def create_invalid_test_spreadsheet_type_mismatch(self):
        """
        Create an invalid test spreadsheet with type mismatches.
        """
        wb = openpyxl.Workbook()
        ws = wb.active
        
        ws.append(['age', 'gender', 'name', 'weight'])
        
        ws.append(['twenty-five', 'male', 'John Doe', 75.5])  # age should be integer
        ws.append([30, 'unknown', 'Jane Smith', 65.0])  # gender not in choices
        ws.append([45, 'other', 'Alex Johnson', 'eighty'])  # weight should be decimal
        
        wb.save('api/test_data/invalid_type_mismatch.xlsx')
    
    def create_invalid_test_spreadsheet_constraint(self):
        """
        Create an invalid test spreadsheet with constraint violations.
        """
        wb = openpyxl.Workbook()
        ws = wb.active
        
        ws.append(['age', 'gender', 'name', 'weight'])
        
        ws.append([200, 'male', 'John Doe', 75.5])  # age > 150
        ws.append([30, 'female', 'Jane Smith', -5.0])  # weight < 0
        ws.append([45, 'other', 'Alex Johnson', 80.2])
        
        wb.save('api/test_data/invalid_constraint.xlsx')
    
    def create_invalid_test_spreadsheet_required(self):
        """
        Create an invalid test spreadsheet with missing required values.
        """
        wb = openpyxl.Workbook()
        ws = wb.active
        
        ws.append(['age', 'gender', 'name', 'weight'])
        
        ws.append([None, 'male', 'John Doe', 75.5])  # missing age
        ws.append([30, None, 'Jane Smith', 65.0])  # missing gender
        ws.append([45, 'other', None, 80.2])  # missing name
        
        wb.save('api/test_data/invalid_required.xlsx')
    
    def test_valid_spreadsheet(self):
        """
        Test validation with a valid spreadsheet.
        """
        with open('api/test_data/test_xlsform.xlsx', 'rb') as xlsform_file:
            with open('api/test_data/valid_spreadsheet.xlsx', 'rb') as spreadsheet_file:
                response = self.client.post(
                    self.url,
                    {
                        'xlsform_file': xlsform_file,
                        'spreadsheet_file': spreadsheet_file
                    },
                    format='multipart'
                )
        
        self.assertEqual(response.status_code, status.HTTP_200_OK)
        self.assertEqual(response.data['result'], 'valid')
        self.assertNotIn('errors', response.data)
    
    def test_type_mismatch_error(self):
        """
        Test validation with a spreadsheet containing type mismatches.
        """
        with open('api/test_data/test_xlsform.xlsx', 'rb') as xlsform_file:
            with open('api/test_data/invalid_type_mismatch.xlsx', 'rb') as spreadsheet_file:
                response = self.client.post(
                    self.url,
                    {
                        'xlsform_file': xlsform_file,
                        'spreadsheet_file': spreadsheet_file
                    },
                    format='multipart'
                )
        
        self.assertEqual(response.status_code, status.HTTP_200_OK)
        self.assertEqual(response.data['result'], 'invalid')
        self.assertIn('errors', response.data)
        
        type_mismatch_errors = [e for e in response.data['errors'] if e['error_type'] == 'type_mismatch']
        self.assertTrue(len(type_mismatch_errors) > 0)
    
    def test_constraint_unsatisfied_error(self):
        """
        Test validation with a spreadsheet containing constraint violations.
        """
        with open('api/test_data/test_xlsform.xlsx', 'rb') as xlsform_file:
            with open('api/test_data/invalid_constraint.xlsx', 'rb') as spreadsheet_file:
                response = self.client.post(
                    self.url,
                    {
                        'xlsform_file': xlsform_file,
                        'spreadsheet_file': spreadsheet_file
                    },
                    format='multipart'
                )
        
        self.assertEqual(response.status_code, status.HTTP_200_OK)
        self.assertEqual(response.data['result'], 'invalid')
        self.assertIn('errors', response.data)
        
        constraint_errors = [e for e in response.data['errors'] if e['error_type'] == 'error_constraint_unsatisfied']
        self.assertTrue(len(constraint_errors) > 0)
    
    def test_value_required_error(self):
        """
        Test validation with a spreadsheet containing missing required values.
        """
        with open('api/test_data/test_xlsform.xlsx', 'rb') as xlsform_file:
            with open('api/test_data/invalid_required.xlsx', 'rb') as spreadsheet_file:
                response = self.client.post(
                    self.url,
                    {
                        'xlsform_file': xlsform_file,
                        'spreadsheet_file': spreadsheet_file
                    },
                    format='multipart'
                )
        
        self.assertEqual(response.status_code, status.HTTP_200_OK)
        self.assertEqual(response.data['result'], 'invalid')
        self.assertIn('errors', response.data)
        
        required_errors = [e for e in response.data['errors'] if e['error_type'] == 'error_value_required']
        self.assertTrue(len(required_errors) > 0)
    def create_valid_test_spreadsheet_with_labels(self):
        """
        Create a valid test spreadsheet using labels instead of names.
        """
        wb = openpyxl.Workbook()
        ws = wb.active
        
        ws.append(['Age', 'Gender', 'Name', 'Weight (kg)'])
        
        ws.append([25, 'male', 'John Doe', 75.5])
        ws.append([30, 'female', 'Jane Smith', 65.0])
        ws.append([45, 'other', 'Alex Johnson', 80.2])
        
        wb.save('api/test_data/valid_spreadsheet_labels.xlsx')
    
    def create_mixed_test_spreadsheet(self):
        """
        Create a test spreadsheet using both names and labels.
        """
        wb = openpyxl.Workbook()
        ws = wb.active
        
        ws.append(['age', 'Gender', 'name', 'Weight (kg)'])
        
        ws.append([25, 'male', 'John Doe', 75.5])
        ws.append([30, 'female', 'Jane Smith', 65.0])
        ws.append([45, 'other', 'Alex Johnson', 80.2])
        
        wb.save('api/test_data/mixed_spreadsheet.xlsx')
    
    def test_valid_spreadsheet_with_labels(self):
        """
        Test validation with a spreadsheet using labels as column headers.
        """
        with open('api/test_data/test_xlsform.xlsx', 'rb') as xlsform_file:
            with open('api/test_data/valid_spreadsheet_labels.xlsx', 'rb') as spreadsheet_file:
                response = self.client.post(
                    self.url,
                    {
                        'xlsform_file': xlsform_file,
                        'spreadsheet_file': spreadsheet_file
                    },
                    format='multipart'
                )
        
        self.assertEqual(response.status_code, status.HTTP_200_OK)
        self.assertEqual(response.data['result'], 'valid')
        self.assertNotIn('errors', response.data)
    
    def test_mixed_names_and_labels(self):
        """
        Test validation with a spreadsheet using both names and labels.
        """
        with open('api/test_data/test_xlsform.xlsx', 'rb') as xlsform_file:
            with open('api/test_data/mixed_spreadsheet.xlsx', 'rb') as spreadsheet_file:
                response = self.client.post(
                    self.url,
                    {
                        'xlsform_file': xlsform_file,
                        'spreadsheet_file': spreadsheet_file
                    },
                    format='multipart'
                )
        
        self.assertEqual(response.status_code, status.HTTP_200_OK)
        self.assertEqual(response.data['result'], 'valid')
        self.assertNotIn('errors', response.data)
<<<<<<< HEAD
    def create_case_insensitive_test_spreadsheet(self):
        """
        Create a test spreadsheet with case differences in select_one values.
        """
        wb = openpyxl.Workbook()
        ws = wb.active
        
        ws.append(['age', 'gender', 'name', 'weight'])
        
        ws.append([25, 'MALE', 'John Doe', 75.5])  # MALE instead of male
        ws.append([30, 'Female', 'Jane Smith', 65.0])  # Female instead of female
        ws.append([45, 'oThEr', 'Alex Johnson', 80.2])  # oThEr instead of other
        
        wb.save('api/test_data/case_insensitive_spreadsheet.xlsx')
    
    def test_case_insensitive_validation(self):
        """
        Test that validation works with case-insensitive matching for select_one values.
        """
        self.create_case_insensitive_test_spreadsheet()
        
        with open('api/test_data/test_xlsform.xlsx', 'rb') as xlsform_file:
            with open('api/test_data/case_insensitive_spreadsheet.xlsx', 'rb') as spreadsheet_file:
=======
    def test_highlighted_excel_download(self):
        """
        Test downloading highlighted Excel file for invalid spreadsheet.
        """
        with open('api/test_data/test_xlsform.xlsx', 'rb') as xlsform_file:
            with open('api/test_data/invalid_type_mismatch.xlsx', 'rb') as spreadsheet_file:
>>>>>>> ed4854b3
                response = self.client.post(
                    self.url,
                    {
                        'xlsform_file': xlsform_file,
                        'spreadsheet_file': spreadsheet_file
                    },
                    format='multipart'
                )
        
        self.assertEqual(response.status_code, status.HTTP_200_OK)
<<<<<<< HEAD
        self.assertEqual(response.data['result'], 'valid')
        self.assertNotIn('errors', response.data)
=======
        self.assertEqual(response.data['result'], 'invalid')
        self.assertIn('download_id', response.data)
        
        download_url = reverse('validate-download')
        download_response = self.client.get(
            f"{download_url}?id={response.data['download_id']}"
        )
        
        self.assertEqual(download_response.status_code, 200)
        self.assertEqual(download_response['Content-Type'], 'application/vnd.openxmlformats-officedocument.spreadsheetml.sheet')
        self.assertIn('highlighted_spreadsheet.xlsx', download_response['Content-Disposition'])
>>>>>>> ed4854b3
<|MERGE_RESOLUTION|>--- conflicted
+++ resolved
@@ -276,7 +276,7 @@
         self.assertEqual(response.status_code, status.HTTP_200_OK)
         self.assertEqual(response.data['result'], 'valid')
         self.assertNotIn('errors', response.data)
-<<<<<<< HEAD
+
     def create_case_insensitive_test_spreadsheet(self):
         """
         Create a test spreadsheet with case differences in select_one values.
@@ -300,28 +300,33 @@
         
         with open('api/test_data/test_xlsform.xlsx', 'rb') as xlsform_file:
             with open('api/test_data/case_insensitive_spreadsheet.xlsx', 'rb') as spreadsheet_file:
-=======
-    def test_highlighted_excel_download(self):
-        """
-        Test downloading highlighted Excel file for invalid spreadsheet.
-        """
-        with open('api/test_data/test_xlsform.xlsx', 'rb') as xlsform_file:
-            with open('api/test_data/invalid_type_mismatch.xlsx', 'rb') as spreadsheet_file:
->>>>>>> ed4854b3
-                response = self.client.post(
-                    self.url,
-                    {
-                        'xlsform_file': xlsform_file,
-                        'spreadsheet_file': spreadsheet_file
-                    },
-                    format='multipart'
-                )
-        
-        self.assertEqual(response.status_code, status.HTTP_200_OK)
-<<<<<<< HEAD
+                response = self.client.post(
+                    self.url,
+                    {
+                        'xlsform_file': xlsform_file,
+                        'spreadsheet_file': spreadsheet_file
+                    },
+                    format='multipart'
+                )
+
+            self.assertEqual(response.status_code, status.HTTP_200_OK)
         self.assertEqual(response.data['result'], 'valid')
         self.assertNotIn('errors', response.data)
-=======
+
+    def test_highlighted_excel_download(self):
+        """
+        Test downloading highlighted Excel file for invalid spreadsheet.
+        """
+        with open('api/test_data/test_xlsform.xlsx', 'rb') as xlsform_file:
+            with open('api/test_data/invalid_type_mismatch.xlsx', 'rb') as spreadsheet_file:
+                response = self.client.post(
+                    self.url,
+                    {
+                        'xlsform_file': xlsform_file,
+                        'spreadsheet_file': spreadsheet_file
+                    },
+                    format='multipart'
+                )
         self.assertEqual(response.data['result'], 'invalid')
         self.assertIn('download_id', response.data)
         
@@ -332,5 +337,4 @@
         
         self.assertEqual(download_response.status_code, 200)
         self.assertEqual(download_response['Content-Type'], 'application/vnd.openxmlformats-officedocument.spreadsheetml.sheet')
-        self.assertIn('highlighted_spreadsheet.xlsx', download_response['Content-Disposition'])
->>>>>>> ed4854b3
+        self.assertIn('highlighted_spreadsheet.xlsx', download_response['Content-Disposition'])